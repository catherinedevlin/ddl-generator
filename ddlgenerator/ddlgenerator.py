#!/usr/bin/env python
# -*- coding: utf-8 -*-
"""
Given data, automatically guess-generates DDL to create SQL tables.

Invoke with one table's worth of data at a time, from command line::

    $ ddlgenerator postgresql sourcedata.yaml
    
The ``-i`` flag generates INSERT statements as well::

    $ ddlgenerator -i postgresql sourcedata.yaml
    
or from Python::

    >>> menu = Table('../tests/menu.json')
    >>> ddl = menu.ddl('postgresql')
    >>> inserts = menu.inserts('postgresql')
    >>> all_sql = menu.sql('postgresql', inserts=True)

Use ``-k <keyname>`` or ``--key=<keyname>`` to set ``keyname`` as the table's
primary key.  If the field does not exist, it will be added.  If ``-k`` is not given,
no primary key will be created, *unless* it is required to set up child tables
(split out from sub-tables nested inside the original data).

You will need to hand-edit the resulting SQL to add:

 - Primary keys
 - Foreign keys
 - Indexes
 - Delete unwanted UNIQUE indexes 
   (ddlgenerator adds them wherever a column's data is unique)
 
"""
from collections import OrderedDict, defaultdict
from io import StringIO 
import copy
import csv
import datetime
from decimal import Decimal
import doctest
import functools
import inspect
import json
import logging
import os.path
import re
import pickle
import pprint
import textwrap
import sqlalchemy as sa
from sqlalchemy.schema import CreateTable
import dateutil.parser
import yaml
import pymongo
try:
    import ddlgenerator.typehelpers as th
    from ddlgenerator import reshape
except ImportError:
    import typehelpers as th # TODO: can py2/3 split this
    import reshape
    
logging.basicConfig(filename='ddlgenerator.log', filemode='w')
metadata = sa.MetaData()

class KeyAlreadyExists(KeyError):
    pass

dialect_names = 'drizzle firebird mssql mysql oracle postgresql sqlite sybase'.split()

def ordered_yaml_load(stream, Loader=yaml.Loader, object_pairs_hook=OrderedDict):
    """
    Preserves order with OrderedDict as yaml is loaded
    Thanks to coldfix
    http://stackoverflow.com/questions/5121931/in-python-how-can-you-load-yaml-mappings-as-ordereddicts
    """
    class OrderedLoader(Loader):
        pass
    OrderedLoader.add_constructor(
        yaml.resolver.BaseResolver.DEFAULT_MAPPING_TAG,
        lambda loader, node: object_pairs_hook(loader.construct_pairs(node)))
    return yaml.load(stream, OrderedLoader)

json_loader = functools.partial(json.loads, object_pairs_hook=OrderedDict)
json_loader.__name__ = 'json_loader'

def _eval_csv(target):
    """
    Yields OrderedDicts from a CSV string
    """
    reader = csv.DictReader(StringIO(target))
    return [(OrderedDict((k, row[k]) for k in reader.fieldnames)) for row in reader]
            
def _dump(sql, *multiparams, **params):
    pass
   
mock_engines = {}
for engine_name in ('postgresql', 'sqlite', 'mysql', 'oracle', 'mssql'):
    mock_engines[engine_name] = sa.create_engine('%s://' % engine_name, 
                                                 strategy='mock', executor=_dump)

class Table(object):
    """
    >>> data = '''
    ... - 
    ...   name: Lancelot
    ...   kg: 83
    ...   dob: 9 jan 461
    ... -
    ...   name: Gawain
    ...   kg: 69.4  '''
    >>> print(Table(data, "knights").ddl('postgresql').strip())
    DROP TABLE IF EXISTS knights;
    CREATE TABLE knights (
    	name VARCHAR(8) NOT NULL, 
    	kg DECIMAL(3, 1) NOT NULL, 
    	dob TIMESTAMP WITHOUT TIME ZONE 
    );
    """
    
        
    eval_funcs_by_ext = {'.py': [eval, ],
                         '.json': [json_loader, ],
                         '.yaml': [ordered_yaml_load, ],
                         '.csv': [_eval_csv, ], 
                         '.pickle': [pickle.loads, ],
                         }
    eval_funcs_by_ext['.json'][0].__name__ = 'json'
    eval_funcs_by_ext['*'] = [eval, ] + eval_funcs_by_ext['.json'] + eval_funcs_by_ext['.yaml'] \
                             + eval_funcs_by_ext['.csv'] 
                        
    _looks_like_filename = re.compile(r'^[^\s\,]+$') 
    def _load_data(self, data):
        """
        Populates ``self.data`` from ``data``, whether ``data`` is a 
        string of JSON or YAML, a filename containing the same, 
        or simply Python data. 
        """
<<<<<<< HEAD
        if inspect.isgenerator(data):
            data = list(data)       # TODO: actually handling from generator would be
                                    # much more memory-efficient for large data sets
        elif hasattr(data, 'read'): # duck-type open file object test
            data = data.read()      # and then go on and handle the data as a string
=======
        if isinstance(data, pymongo.collection.Collection):
            self.table_name = data.name
            data = data.find()
        if hasattr(data, 'read'): # duck-type open file object test
            data = data.read()    # and then go on and handle the data as a string
>>>>>>> 2eb048a9
        file_extension = '*'
        if hasattr(data, 'lower'):  # duck-type string test
            if os.path.isfile(data):
                (file_path, file_extension) = os.path.splitext(data)
                self.table_name = os.path.split(file_path)[1]
                logging.info('Reading data from %s' % data)
                if data.endswith('.pickle'):
                    file_mode = 'rb'
                else:
                    file_mode = 'r'
                with open(data, file_mode) as infile:
                    data = infile.read()
                    if file_mode == 'r' and hasattr(data, 'decode'):
                        data = data.decode('utf8')  # TODO: fix messy Py 2/3 unicode problem
                logging.info('Reading data from %s' % data)
            else:
                logging.debug('Not called with a valid file path')
            funcs = self.eval_funcs_by_ext.get(file_extension, self.eval_funcs_by_ext['*'])
            for func in funcs:
                logging.debug('Applying %s to data' % func.__name__)
                try:
                    self.data = func(data)
                    if hasattr(self.data, 'lower'):
                        logging.warning("Data was interpreted as a single string - no table structure:\n%s" 
                                        % self.data[:100])                    
                    elif self.data:
                        logging.info('Data successfully interpreted with %s' % func.__name__)
                        return 
                except Exception as e:  # our deserializers may throw a variety of errors
                    logging.warning('Could not interpret data; %s threw\n%s' % (func.__name__, unicode(e)))
            logging.critical('All interpreters failed')
            if self._looks_like_filename.search(data):
                raise IOError("Filename not found")
            else:
                raise SyntaxError("Unable to interpret data")
        else:
            self.data = data
        if not self.data:
            raise SyntaxError("No data found")
        
    table_index = 0
    
    def __init__(self, data, table_name=None, default_dialect=None, 
                 save_metadata_to=None, metadata_source=None,
                 varying_length_text = False, uniques=False, 
                 pk_name=None, force_pk=False,
                 _parent_table=None, _fk_field_name=None, reorder=False,
                 loglevel=logging.WARN):
        """
        Initialize a Table and load its data.
        
        If ``varying_length_text`` is ``True``, text columns will be TEXT rather than VARCHAR.
        This *improves* performance in PostgreSQL.
        
        If a ``metadata<timestamp>`` YAML file generated from a previous ddlgenerator run is
        provided, *only* ``INSERT`` statements will be produced, and the table structure 
        determined during the previous run will be assumed.
        """
        logging.getLogger().setLevel(loglevel) 
        self.table_name = None
        self.varying_length_text = varying_length_text
        self._load_data(data)
        if hasattr(self.data, 'lower'):
            raise SyntaxError("Data was interpreted as a single string - no table structure:\n%s" 
                              % self.data[:100])
        self.table_name = table_name or self.table_name or 'generated_table%s' % Table.table_index
        Table.table_index += 1
        self.table_name = reshape.clean_key_name(self.table_name)
        
        if not hasattr(self.data, 'append') and not hasattr(self.data, '__next__'):
            self.data = [self.data,]
        self.data = reshape.walk_and_clean(self.data)
        
        (self.data, self.pk_name, children, child_fk_names) = reshape.unnest_children(
            data=self.data, parent_name=self.table_name, pk_name=pk_name, force_pk=force_pk)
      
        self.default_dialect = default_dialect
        self.comments = {}
        child_metadata_sources = {}
        if metadata_source:
            if isinstance(metadata_source, OrderedDict):
                logging.info('Column metadata passed in as OrderedDict')
                self.columns = metadata_source
            else:
                logging.info('Pulling column metadata from file %s' % metadata_source)
                with open(metadata_source) as infile:
                    self.columns = yaml.load(infile.read())
            for (col_name, col) in self.columns.items():
                if isinstance(col, OrderedDict):
                    child_metadata_sources[col_name] = col
                    self.columns.pop(col_name)
                else:
                    self._fill_metadata_from_sample(col)
        else:
            self._determine_types(varying_length_text, uniques=uniques)

        if reorder:
            ordered_columns = OrderedDict()
            if pk_name and pk_name in self.columns:
                ordered_columns[pk_name] = self.columns.pop(pk_name)
            for (c, v) in sorted(self.columns.items()):
                ordered_columns[c] = v
            self.columns = ordered_columns    
            
        if _parent_table:
            fk = sa.ForeignKey('%s.%s' % (_parent_table.table_name, _parent_table.pk_name))
        else:
            fk = None
            
        column_args = []
        self.table = sa.Table(self.table_name, metadata, 
                              *[sa.Column(cname, col['satype'], 
                                          fk if fk and (_fk_field_name == cname) else None,
                                          primary_key=(cname == self.pk_name),
                                          unique=col['is_unique'],
                                          nullable=col['is_nullable'],
                                          doc=self.comments.get(cname)) 
                                for (cname, col) in self.columns.items()
                                if True
                                ], extend_existing=True)
      
        self.children = {child_name: Table(child_data, table_name=child_name, 
                                           default_dialect=self.default_dialect, 
                                           varying_length_text = varying_length_text, 
                                           uniques=uniques, pk_name=pk_name, force_pk=force_pk,
                                           _parent_table=self, reorder=reorder,
                                           _fk_field_name = child_fk_names[child_name],
                                           metadata_source = child_metadata_sources.get(child_name),
                                           loglevel=loglevel)
                         for (child_name, child_data) in children.items()}
       
        if save_metadata_to:
            if not save_metadata_to.endswith(('.yml','yaml')):
                save_metadata_to += '.yaml'
            with open(save_metadata_to, 'w') as outfile:
                outfile.write(yaml.dump(self._saveable_metadata()))
            logging.info('Pass ``--save-metadata-to %s`` next time to re-use structure' %
                         save_metadata_to)

    def _saveable_metadata(self):
        result = copy.copy(self.columns)
        for v in result.values():
            v.pop('satype')  # yaml chokes on sqla classes
        for (child_name, child) in self.children.items():
            result[child_name] = child._saveable_metadata()
        return result
    
    def _dialect(self, dialect):
        if not dialect and not self.default_dialect:
            raise KeyError("No SQL dialect specified")
        dialect = dialect or self.default_dialect
        if dialect not in mock_engines:
            raise NotImplementedError("SQL dialect '%s' unknown" % dialect)        
        return dialect
    
    _supports_if_exists = {k: False for k in dialect_names}
    _supports_if_exists['postgresql'] = _supports_if_exists['sqlite'] = True
    _supports_if_exists['mysql'] = _supports_if_exists['sybase'] = True
    def _dropper(self, dialect):
        template = "DROP TABLE %s %s" 
        if_exists = "IF EXISTS" if self._supports_if_exists[dialect] else ""
        return template % (if_exists, self.table_name)
            
    _comment_wrapper = textwrap.TextWrapper(initial_indent='-- ', subsequent_indent='-- ')
    def ddl(self, dialect=None, creates=True, drops=True):
        """
        Returns SQL to define the table.
        """
        dialect = self._dialect(dialect)
        creator = CreateTable(self.table).compile(mock_engines[dialect]) 
        creator = "\n".join(l for l in unicode(creator).splitlines() if l.strip()) # remove empty lines 
        comments = "\n\n".join(self._comment_wrapper.fill("in %s: %s" % 
                                                        (col, self.comments[col])) 
                                                        for col in self.comments)
        result = []
        if drops:
            result.append(self._dropper(dialect) + ';')
        if creates:
            result.append("%s;\n%s" % (creator, comments))
        for child in self.children.values():
            result.append(child.ddl(dialect=dialect, creates=creates, drops=drops))
        return '\n\n'.join(result)
        
      
    _datetime_format = {}  # TODO: test the various RDBMS for power to read the standard
    def _prep_datum(self, datum, dialect, col):
        pytype = self.columns[col]['pytype']
        if pytype == datetime.datetime:
            datum = dateutil.parser.parse(datum)
        elif pytype == bool:
            datum = th.coerce_to_specific(datum)
        else:
            datum = pytype(unicode(datum))
        if isinstance(datum, datetime.datetime):
            if dialect in self._datetime_format:
                return datum.strftime(self._datetime_format[dialect])
            else:
                return "'%s'" % datum
        elif hasattr(datum, 'lower'):
            return "'%s'" % datum.replace("'", "''")
        else:
            return datum
        
    _insert_template = u"INSERT INTO {table_name} ({cols}) VALUES ({vals});" 
    def inserts(self, dialect=None):
        dialect = self._dialect(dialect)
        for row in self.data:
            cols = ", ".join(c for c in row)
            vals = ", ".join(unicode(self._prep_datum(val, dialect, key)) for (key, val) in row.items())
            yield self._insert_template.format(table_name=self.table_name, cols=cols, vals=vals)
        for child in self.children.values():
            for row in child.inserts(dialect):
                yield row
            
    def sql(self, dialect=None, inserts=False, creates=True, drops=True, metadata_source=None):
        """
        Combined results of ``.ddl(dialect)`` and, if ``inserts==True``, ``.inserts(dialect)``.
        """
        result = [self.ddl(dialect, creates=creates, drops=drops)]
        if inserts:
            for row in self.inserts(dialect):
                result.append(row)
        return '\n'.join(result)
        
    def __str__(self):
        if self.default_dialect:
            return self.ddl()
        else:
            return self.__repr__()
        
    def _fill_metadata_from_sample(self, col):
        col['pytype'] = type(col['sample_datum'])
        if isinstance(col['sample_datum'], Decimal):
            col['satype'] = sa.DECIMAL(*th.precision_and_scale(col['sample_datum']))
        elif isinstance(col['sample_datum'], unicode):
            if self.varying_length_text:
                col['satype'] = sa.Text()
            else:
                col['satype'] = sa.Unicode(len(col['sample_datum']))
        else:
            col['satype'] = self.types2sa[type(col['sample_datum'])]        
        return col
        
    types2sa = {datetime.datetime: sa.DateTime, int: sa.Integer, 
                float: sa.Numeric, bool: sa.Boolean, } 
   
    def _determine_types(self, varying_length_text=False, uniques=False):
        column_data = OrderedDict()
        self.columns = OrderedDict() 
        self.comments = {}
        rowcount = 0
        for row in self.data:
            rowcount += 1
            keys = row.keys()
            if not isinstance(row, OrderedDict):
                keys = sorted(keys)
            for k in keys:
                v = row[k]
                if not th.is_scalar(v):
                    v = unicode(v)
                    self.comments[k] = 'nested values! example:\n%s' % pprint.pformat(v)
                    logging.warning('in %s: %s' % (k, self.comments[k]))
                if k not in column_data:
                    column_data[k] = []
                column_data[k].append(v)
        for col_name in column_data:
            sample_datum = th.best_coercable(column_data[col_name])
            col = {'sample_datum': sample_datum}
            self._fill_metadata_from_sample(col)
            col['is_unique'] = uniques and (len(set(column_data[col_name])) 
                                            == len(column_data[col_name]))
            col['is_nullable'] = (len(column_data[col_name]) < rowcount 
                                  or None in column_data[col_name])
            self.columns[col_name] = col
        
    
if __name__ == '__main__':
    doctest.testmod(optionflags=doctest.NORMALIZE_WHITESPACE)    <|MERGE_RESOLUTION|>--- conflicted
+++ resolved
@@ -136,19 +136,11 @@
         string of JSON or YAML, a filename containing the same, 
         or simply Python data. 
         """
-<<<<<<< HEAD
-        if inspect.isgenerator(data):
-            data = list(data)       # TODO: actually handling from generator would be
-                                    # much more memory-efficient for large data sets
-        elif hasattr(data, 'read'): # duck-type open file object test
-            data = data.read()      # and then go on and handle the data as a string
-=======
         if isinstance(data, pymongo.collection.Collection):
             self.table_name = data.name
             data = data.find()
-        if hasattr(data, 'read'): # duck-type open file object test
+        elif hasattr(data, 'read'): # duck-type open file object test
             data = data.read()    # and then go on and handle the data as a string
->>>>>>> 2eb048a9
         file_extension = '*'
         if hasattr(data, 'lower'):  # duck-type string test
             if os.path.isfile(data):
