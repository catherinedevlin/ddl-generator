--- conflicted
+++ resolved
@@ -63,12 +63,9 @@
             print(table.sqlalchemy())
             if args.inserts:
                 print("\n".join(table.inserts(dialect=args.dialect)))
-<<<<<<< HEAD
-=======
                 #inserter.compile().bindtemplate
         elif args.dialect.startswith('dj'):
             table.django_models()
->>>>>>> c4894400
         else:
             print(table.sql(dialect=args.dialect, inserts=args.inserts,
                             creates=(not args.no_creates), drops=args.drops,
