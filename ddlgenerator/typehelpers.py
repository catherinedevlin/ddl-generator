--- conflicted
+++ resolved
@@ -69,13 +69,8 @@
         return int(unicode(datum))
     except ValueError:
         pass
-<<<<<<< HEAD
-    try: 
+    try:
         return Decimal(unicode(datum))
-=======
-    try:
-        return Decimal(str(datum))
->>>>>>> e5d0bf54
     except InvalidOperation:
         pass
     try:
@@ -119,13 +114,8 @@
     >>> best_coercable((7, 21.4, 'ruining everything'))
     u'ruining everything'
     """
-<<<<<<< HEAD
     preference = (datetime.datetime, bool, int, Decimal, float, unicode)
-    worst_pref = 0 
-=======
-    preference = (datetime.datetime, bool, int, Decimal, float, str)
     worst_pref = 0
->>>>>>> e5d0bf54
     worst = ''
     for datum in data:
         coerced = coerce_to_specific(datum)
